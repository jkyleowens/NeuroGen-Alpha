--- conflicted
+++ resolved
@@ -326,17 +326,10 @@
         double mean_synaptic_strength;
 
         // GPU-focused metrics
-<<<<<<< HEAD
         float total_spikes;
         float avg_weight;
         float reward_signal;
         int update_count;
-=======
-        float total_spikes{0};
-        float avg_weight{0};
-        float reward_signal{0};
-        int update_count{0};
->>>>>>> 3710f77e
 
         void reset() {
             mean_firing_rate = 0.0;
@@ -581,9 +574,11 @@
 
     #ifdef USE_CUDA
     // Performance tracking for optional CUDA path
+    // Performance tracking for optional CUDA path
     std::chrono::high_resolution_clock::time_point last_cuda_sync_;
     double cuda_compute_time_;
     double cpu_compute_time_;
+    #endif
     #endif
 };
 
