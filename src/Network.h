/**
 * @file Network.h
 * @brief Biologically Inspired Dynamic Neural Network with Neurogenesis, Synaptogenesis, and Pruning
 * 
 * This header defines a comprehensive neural network system that simulates biological
 * processes including activity-driven connectivity, dynamic synapse formation,
 * neurogenesis, and synaptic pruning. The network supports 3D spatial organization
 * and implements realistic plasticity mechanisms.
 * 
 * @author Neural Dynamics Lab
 * @version 2.0
 */

#ifndef NETWORK_H
#define NETWORK_H

#include <vector>
#include <memory>
#include <string>
#include <unordered_map>
#include <unordered_set>
#include <queue>
#include <random>
#include <functional>
#include <fstream>
#include <cmath>
#include <algorithm>
#include <chrono>

#ifdef USE_CUDA
#if USE_CUDA
#include "NeuroGen/cuda/NetworkCUDA.cuh"
#endif
#endif

#include <NeuroGen/Neuron.h>
#include <NeuroGen/NetworkConfig.h>

// Optional JSON support - disabled for now to avoid dependency issues
// #define USE_JSON_CONFIG
#ifdef USE_JSON_CONFIG
#include <json/json.h>
#endif

// Forward declarations
class Neuron;
class Compartment;
class IonChannel;
class SynapticReceptor;

/**
 * @brief 3D position structure for spatial neuron organization
 */
struct Position3D {
    double x, y, z;
    
    Position3D(double x = 0.0, double y = 0.0, double z = 0.0) : x(x), y(y), z(z) {}
    
    double distanceTo(const Position3D& other) const {
        double dx = x - other.x, dy = y - other.y, dz = z - other.z;
        return std::sqrt(dx*dx + dy*dy + dz*dz);
    }
    
    Position3D operator+(const Position3D& other) const {
        return Position3D(x + other.x, y + other.y, z + other.z);
    }
    
    Position3D operator*(double scalar) const {
        return Position3D(x * scalar, y * scalar, z * scalar);
    }
};

/**
 * @brief Spike event with timing and neuron identification
 */
struct SpikeEvent {
    size_t neuron_id;
    double timestamp;
    double amplitude;
    
    SpikeEvent(size_t id, double time, double amp = 1.0) 
        : neuron_id(id), timestamp(time), amplitude(amp) {}
    
    bool operator<(const SpikeEvent& other) const {
        return timestamp > other.timestamp; // For min-heap ordering
    }
};

/**
 * @brief Synaptic connection between neurons with plasticity tracking
 */
struct Synapse {
    size_t pre_neuron_id;
    size_t post_neuron_id;
    std::string post_compartment;
    size_t receptor_index;
    
    double weight;
    double base_weight;
    double axonal_delay;        // ms
    
    // Plasticity tracking
    double last_pre_spike;
    double last_post_spike;
    double eligibility_trace;
    double activity_metric;     // Running average of usage
    
    // Structural plasticity
    double formation_time;
    double last_potentiation;
    double strength_history[10]; // Sliding window for pruning decisions
    size_t history_index;
    
    Synapse(size_t pre_id, size_t post_id, const std::string& compartment, 
            size_t receptor_idx, double w = 0.1, double delay = 1.0)
        : pre_neuron_id(pre_id), post_neuron_id(post_id), 
          post_compartment(compartment), receptor_index(receptor_idx),
          weight(w), base_weight(w), axonal_delay(delay),
          last_pre_spike(-1000.0), last_post_spike(-1000.0),
          eligibility_trace(0.0), activity_metric(0.0),
          formation_time(0.0), last_potentiation(0.0), history_index(0) {
        std::fill(std::begin(strength_history), std::end(strength_history), w);
    }
};

/**
 * @brief Neuromodulator system for network-wide plasticity modulation
 */
struct NeuromodulatorSystem {
    double dopamine;        // Reward/reinforcement
    double acetylcholine;   // Attention/learning
    double norepinephrine;  // Arousal/stress
    double serotonin;       // Mood/inhibition modulation
    
    // Decay time constants (ms)
    double da_tau = 100.0;
    double ach_tau = 50.0;
    double ne_tau = 200.0;
    double ser_tau = 1000.0;
    
    NeuromodulatorSystem() : dopamine(0.0), acetylcholine(0.0), 
                           norepinephrine(0.0), serotonin(0.0) {}
    
    void decay(double dt) {
        dopamine *= std::exp(-dt / da_tau);
        acetylcholine *= std::exp(-dt / ach_tau);
        norepinephrine *= std::exp(-dt / ne_tau);
        serotonin *= std::exp(-dt / ser_tau);
    }
    
    void releaseDopamine(double amount) { dopamine += amount; }
    void releaseAcetylcholine(double amount) { acetylcholine += amount; }
    void releaseNorepinephrine(double amount) { norepinephrine += amount; }
    void releaseSerotonin(double amount) { serotonin += amount; }
};

/**
 * @brief Neuron factory for creating different neuron types
 */
class NeuronFactory {
public:
    enum NeuronType {
        PYRAMIDAL_CORTICAL,
        INTERNEURON_BASKET,
        INTERNEURON_CHANDELIER,
        PURKINJE_CEREBELLAR,
        GRANULE_CEREBELLAR,
        SENSORY, // Added
        MOTOR,   // Added
        CUSTOM
    };
    
    /**
     * @brief Create a neuron of specified type at given position
     */
    static std::shared_ptr<Neuron> createNeuron(NeuronType type, 
                                               const std::string& id, 
                                               const Position3D& position);
    
    /**
     * @brief Register a custom neuron creation function
     */
    static void registerCustomType(const std::string& type_name,
                                 std::function<std::shared_ptr<Neuron>(const std::string&, const Position3D&)> creator);

private:
    static std::unordered_map<std::string, std::function<std::shared_ptr<Neuron>(const std::string&, const Position3D&)>> custom_creators_;
};

/**
 * @brief Main Network class managing dynamic neural populations
 */
class Network {
public:
    enum LayerType {
        INPUT,
        HIDDEN,
        OUTPUT
    };

    /**
     * @brief Construct network with configuration
     */
    explicit Network(const NetworkConfig& config = NetworkConfig());
    
    /**
     * @brief Destructor
     */
    ~Network();
    
    // === Core Network Management ===
    
    /**
     * @brief Add a neuron to the network at specified position
     */
    size_t addNeuron(std::shared_ptr<Neuron> neuron, const Position3D& position); // Returns neuron ID
    
    /**
     * @brief Remove a neuron from the network
     */
    bool removeNeuron(size_t neuron_id);
    
    /**
     * @brief Get neuron by ID
     */
    std::shared_ptr<Neuron> getNeuron(size_t neuron_id) const;
    
    /**
     * @brief Get neuron position
     */
    Position3D getNeuronPosition(size_t neuron_id) const;
    
    /**
     * @brief Set neuron position (for migration/growth)
     */
    void setNeuronPosition(size_t neuron_id, const Position3D& position);
    
    // === Connectivity Management ===
    
    /**
     * @brief Create synapse between neurons
     */
    bool createSynapse(size_t pre_neuron_id, size_t post_neuron_id,
                      const std::string& post_compartment, size_t receptor_index,
                      double weight = 0.1, double delay = 1.0);
    
    /**
     * @brief Remove synapse
     */
    bool removeSynapse(size_t pre_neuron_id, size_t post_neuron_id,
                      const std::string& post_compartment, size_t receptor_index);
    
    /**
     * @brief Get all synapses from a neuron
     */
    std::vector<Synapse*> getOutgoingSynapses(size_t neuron_id);
    
    /**
     * @brief Get all synapses to a neuron
     */
    std::vector<Synapse*> getIncomingSynapses(size_t neuron_id);
    
    // === Simulation Control ===
    
    /**
     * @brief Advance network one time step
     */
    void step(double dt);
    
    /**
     * @brief Run simulation for specified duration
     */
    void run(double duration, double dt_sim);
    
    /**
     * @brief Reset network state
     */
    void reset();
    
    // === Activity-Driven Processes ===
    
    /**
     * @brief Perform synaptogenesis based on activity and proximity
     */
    void performSynaptogenesis();
    
    /**
     * @brief Create new neurons based on network activity
     */
    void performNeurogenesis();
    
    /**
     * @brief Remove weak synapses and inactive neurons
     */
    void performPruning();
    
    /**
     * @brief Update synaptic weights using STDP
     */
    void updatePlasticity();
    
    // === Neuromodulation ===
    
    /**
     * @brief Release neuromodulator into network
     */
    void releaseNeuromodulator(const std::string& type, double amount);
    
    /**
     * @brief Get current neuromodulator levels
     */
    const NeuromodulatorSystem& getNeuromodulators() const { return neuromodulators_; }
    
    // === Analysis and Monitoring ===
    
    /**
     * @brief Calculate network activity statistics
     */
    struct NetworkStats {
        double mean_firing_rate;
        double network_synchrony;
        double mean_connectivity;
        double excitation_inhibition_ratio;
        size_t active_neurons;
        size_t total_synapses;
        double mean_synaptic_strength;

        // GPU-focused metrics
<<<<<<< HEAD
        float total_spikes;
        float avg_weight;
        float reward_signal;
        int update_count;
=======
        float total_spikes{0};
        float avg_weight{0};
        float reward_signal{0};
        int update_count{0};
>>>>>>> 3710f77e

        void reset() {
            mean_firing_rate = 0.0;
            network_synchrony = 0.0;
            mean_connectivity = 0.0;
            excitation_inhibition_ratio = 0.0;
            active_neurons = 0;
            total_synapses = 0;
            mean_synaptic_strength = 0.0;
            total_spikes = 0.0f;
            avg_weight = 0.0f;
            reward_signal = 0.0f;
            update_count = 0;
        }
    };
    
    NetworkStats calculateNetworkStats(double time_window = 1000.0) const;
    
    /**
     * @brief Get regional activity (divided into spatial bins)
     */
    std::vector<double> getRegionalActivity(size_t x_bins = 10, size_t y_bins = 10, 
                                          double time_window = 100.0) const;
    
    /**
     * @brief Export network state to file
     */
    bool exportToFile(const std::string& filename) const;
    
    /**
     * @brief Import network state from file
     */
    bool importFromFile(const std::string& filename);
    
    // === Configuration ===
    
    /**
     * @brief Load configuration from JSON file
     */
    bool loadConfig(const std::string& filename);
    
    /**
     * @brief Save configuration to JSON file
     */
    bool saveConfig(const std::string& filename) const;
    
    // === Getters ===
    
    size_t getNumNeurons() const { return neurons_.size(); }
    size_t getNumSynapses() const { return synapses_.size(); }
    double getCurrentTime() const { return current_time_; }
    const NetworkConfig& getConfig() const { return config_; }
    
    // === Event Injection (for testing/stimulation) ===
    
    /**
     * @brief Inject external current into specific neuron
     */
    void injectCurrent(size_t neuron_id, double current);
    
    /**
     * @brief Stimulate neuron with spike train
     */
    void stimulateNeuron(size_t neuron_id, const std::vector<double>& spike_times);
    
    /**
     * @brief Add external synaptic input
     */
    void addExternalInput(size_t neuron_id, const std::string& compartment,
                         size_t receptor_idx, double spike_time);

    // === Layered Architecture ===
    void initializeLayeredArchitecture(size_t inputSize, size_t initialHiddenSize, size_t outputSize);
    void evaluateInputLayerSize(size_t requiredInputSize);
    void evaluateOutputLayerSize(size_t requiredOutputSize);
    void optimizeHiddenLayer();
    size_t addNeuronToLayer(LayerType layer, std::shared_ptr<Neuron> neuron, const Position3D& position);
    void connectLayers();
    // Updated declaration to include decayConstant
    void createDistanceBasedConnections(const std::vector<size_t>& source, const std::vector<size_t>& target, double probability, double maxDistance, double decayConstant);
    void updateLayeredNeurogenesisAndPruning();
    void setInputValues(const std::vector<double>& inputs);
    std::vector<double> getOutputValues() const;
    LayerType getLayerType(size_t neuron_id) const;

protected:
    // === Protected accessor methods for derived classes ===
    
    /**
     * @brief Get active neuron count
     */
    size_t getActiveNeuronCount() const { return active_neuron_ids_.size(); }
    
    /**
     * @brief Get synapse count
     */
    size_t getSynapseCount() const { return synapses_.size(); }
    
    /**
     * @brief Set current time (for derived class time management)
     */
    void setCurrentTime(double time) { current_time_ = time; }

private:
    // === Private Methods ===

    // === Layered Architecture Parameters & Data ===
    std::vector<size_t> inputLayerNeurons_;
    std::vector<size_t> hiddenLayerNeurons_;
    std::vector<size_t> outputLayerNeurons_;
    size_t maxHiddenLayerSize_ = 1048;

    // Connectivity parameters - replacing old ones
    // Inter-layer connections (Input->Hidden, Hidden->Output)
    double interLayerProbability_ = 0.1;
    double interLayerMaxDistance_ = 150.0;
    double interLayerDecayConstant_ = 150.0;

    // Recurrent connections for Hidden layer
    double hiddenRecurrentProbability_ = 0.05;
    double hiddenRecurrentMaxDistance_ = 150.0;
    double hiddenRecurrentDecayConstant_ = 100.0;

    // Recurrent connections for Input layer
    double inputRecurrentProbability_ = 0.03;
    double inputRecurrentMaxDistance_ = 75.0;
    double inputRecurrentDecayConstant_ = 50.0;

    // Recurrent connections for Output layer
    double outputRecurrentProbability_ = 0.03;
    double outputRecurrentMaxDistance_ = 75.0;
    double outputRecurrentDecayConstant_ = 50.0;

    // === Core Data Structures ===
    
    std::vector<std::shared_ptr<Neuron>> neurons_;
    std::vector<Position3D> neuron_positions_;
    std::unordered_set<size_t> active_neuron_ids_;
    std::unordered_set<size_t> available_neuron_ids_; // For reuse after deletion
    
    std::vector<std::unique_ptr<Synapse>> synapses_;
    std::unordered_map<size_t, std::vector<size_t>> outgoing_synapses_; // neuron_id -> synapse indices
    std::unordered_map<size_t, std::vector<size_t>> incoming_synapses_;
    
    // === Simulation State ===
    
    double current_time_;
    NetworkConfig config_;
    std::mt19937 rng_;
    
    // Event queues
    std::priority_queue<SpikeEvent> spike_queue_;
    std::vector<double> external_currents_;
    
    // Neuromodulation
    NeuromodulatorSystem neuromodulators_;
    
    // Activity tracking
    std::vector<std::vector<double>> spike_history_; // Per neuron spike times
    std::vector<double> last_activity_check_;
    double last_pruning_time_;
    double last_neurogenesis_time_;
    
    // Spatial indexing for efficient neighbor finding
    struct SpatialBin {
        std::vector<size_t> neuron_ids;
    };
    std::vector<std::vector<std::vector<SpatialBin>>> spatial_bins_;
    double bin_size_;
    
    // === Private Methods ===
    
    /**
     * @brief Initialize spatial binning system
     */
    void initializeSpatialBins();
    
    /**
     * @brief Update spatial bins after neuron movement
     */
    void updateSpatialBins();
    
    /**
     * @brief Get neurons within specified distance
     */
    std::vector<size_t> getNeuronsWithinDistance(const Position3D& center, double radius) const;
    
    /**
     * @brief Calculate connection probability based on distance and activity
     */
    double calculateConnectionProbability(size_t pre_id, size_t post_id) const;
    
    /**
     * @brief Calculate spike-time correlation between neurons
     */
    double calculateSpikeCorrelation(size_t neuron1, size_t neuron2, double time_window) const;
    
    /**
     * @brief Process delayed spike events
     */
    void processDelayedSpikes();
    
    /**
     * @brief Update eligibility traces for all synapses
     */
    void updateEligibilityTraces(double dt);
    
    /**
     * @brief Check if neuron should be pruned
     */
    bool shouldPruneNeuron(size_t neuron_id) const;
    
    /**
     * @brief Check if synapse should be pruned
     */
    bool shouldPruneSynapse(const Synapse& synapse) const;
    
    /**
     * @brief Calculate regional activity levels
     */
    std::vector<double> calculateRegionalActivityLevels() const;
    
    /**
     * @brief Get next available neuron ID
     */
    size_t getNextNeuronId();
    
    /**
     * @brief Clean up data structures after neuron removal
     */
    void cleanupAfterNeuronRemoval(size_t neuron_id);
    
    /**
     * @brief Apply neuromodulation to plasticity
     */
    double getModulatedLearningRate(double base_rate) const;
    
    /**
     * @brief Log structural changes for debugging
     */
    void logStructuralChange(const std::string& type, const std::string& details) const;

    #ifdef USE_CUDA
    // Performance tracking for optional CUDA path
    std::chrono::high_resolution_clock::time_point last_cuda_sync_;
    double cuda_compute_time_;
    double cpu_compute_time_;
    #endif
};

#ifdef USE_CUDA
extern __managed__ Network::NetworkStats g_stats;
#endif

/**
 * @brief Network builder for easy network construction
 */
class NetworkBuilder {
public:
    /**
     * @brief Default constructor for NetworkBuilder.
     */
    NetworkBuilder();

    /**
     * @brief Sets the overall network configuration.
     * @param config The NetworkConfig object.
     * @return Reference to this NetworkBuilder for chaining.
     */
    NetworkBuilder& setConfig(const NetworkConfig& config);

    /**
     * @brief Adds a population of neurons to the build plan.
     * @param type The type of neurons in this population (from NeuronFactory::NeuronType).
     * @param count The number of neurons in this population.
     * @param position The central position for this population.
     * @param radius The radius around the central position within which neurons will be placed.
     * @return Reference to this NetworkBuilder for chaining.
     */
    NetworkBuilder& addNeuronPopulation(NeuronFactory::NeuronType type,
                                        unsigned long count,
                                        const Position3D& position,
                                        double radius);

    /**
     * @brief Specifies a probability for creating random connections between all neurons.
     * @param probability The probability (0.0 to 1.0) of a connection existing between any two neurons.
     * @return Reference to this NetworkBuilder for chaining.
     */
    NetworkBuilder& addRandomConnections(double probability);
    // TODO: Add addConnectionRule(const ConnectionRule& rule) if connection_rules_ are implemented.

    /**
     * @brief Constructs and returns the configured Network.
     * @return A shared_ptr to the newly created Network.
     */
    std::shared_ptr<Network> build();

private:
    /**
     * @brief Defines a population of neurons to be created.
     */
    struct NeuronPopulation {
        NeuronFactory::NeuronType type;
        unsigned long count;
        Position3D position;
        double radius;
    };

    NetworkConfig config_; ///< Configuration for the network to be built.
    std::vector<NeuronPopulation> neuronPopulations_; ///< List of neuron populations to create.
    double connectionProbability_; ///< Probability for random connections.
    // std::vector<ConnectionRule> connection_rules_; // For more specific connection strategies.

    /**
     * @brief Generates a random position within a sphere.
     * @param center The center of the sphere.
     * @param radius The radius of the sphere.
     * @return A randomized Position3D.
     */
    Position3D randomizePosition(const Position3D& center, double radius);
};


#endif // NETWORK_H<|MERGE_RESOLUTION|>--- conflicted
+++ resolved
@@ -30,11 +30,13 @@
 #ifdef USE_CUDA
 #if USE_CUDA
 #include "NeuroGen/cuda/NetworkCUDA.cuh"
+
 #endif
 #endif
 
 #include <NeuroGen/Neuron.h>
 #include <NeuroGen/NetworkConfig.h>
+#include <NeuroGen/cuda/
 
 // Optional JSON support - disabled for now to avoid dependency issues
 // #define USE_JSON_CONFIG
@@ -47,6 +49,7 @@
 class Compartment;
 class IonChannel;
 class SynapticReceptor;
+class NetworkCUDA;
 
 /**
  * @brief 3D position structure for spatial neuron organization
@@ -326,17 +329,10 @@
         double mean_synaptic_strength;
 
         // GPU-focused metrics
-<<<<<<< HEAD
         float total_spikes;
         float avg_weight;
         float reward_signal;
         int update_count;
-=======
-        float total_spikes{0};
-        float avg_weight{0};
-        float reward_signal{0};
-        int update_count{0};
->>>>>>> 3710f77e
 
         void reset() {
             mean_firing_rate = 0.0;
@@ -587,10 +583,6 @@
     #endif
 };
 
-#ifdef USE_CUDA
-extern __managed__ Network::NetworkStats g_stats;
-#endif
-
 /**
  * @brief Network builder for easy network construction
  */
