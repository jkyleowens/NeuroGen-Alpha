#include <iostream>
#include <fstream>
#include <vector>
#include <string>
#include <sstream>
#include <random>
#include <iomanip>
#include <filesystem>
#include <algorithm>
#include <iterator>
#include <chrono>
#include <cmath>

#include <cuda_runtime.h>
#include <NeuroGen/cuda/NetworkCUDA.cuh>

// Enhanced Portfolio Management System
class TradingPortfolio {
private:
    float cash_;
    float shares_;
    float last_price_;
    float initial_value_;
    std::vector<float> value_history_;
    std::vector<float> return_history_;
    int total_trades_;
    int winning_trades_;
    float max_drawdown_;
    float peak_value_;
    
public:
    TradingPortfolio(float initial_cash = 100000.0f) 
        : cash_(initial_cash), shares_(0.0f), last_price_(0.0f), 
          initial_value_(initial_cash), total_trades_(0), winning_trades_(0),
          max_drawdown_(0.0f), peak_value_(initial_cash) {
        value_history_.reserve(10000);
        return_history_.reserve(10000);
    }
    
    bool executeAction(const std::string& action, float current_price, float confidence = 1.0f) {
        if (current_price <= 0.0f) return false;
        
        float old_value = getTotalValue();
        bool trade_executed = false;
        
        if (action == "buy" && cash_ >= current_price && confidence > 0.6f) {
            // Position sizing based on confidence
            float position_size = std::min(cash_ / current_price, confidence * 10.0f);
            float shares_to_buy = std::floor(position_size);
            
            if (shares_to_buy >= 1.0f) {
                shares_ += shares_to_buy;
                cash_ -= shares_to_buy * current_price;
                total_trades_++;
                trade_executed = true;
            }
        } 
        else if (action == "sell" && shares_ >= 1.0f && confidence > 0.6f) {
            // Sell based on confidence (partial or full position)
            float shares_to_sell = std::min(shares_, confidence * shares_);
            shares_to_sell = std::floor(shares_to_sell);
            
            if (shares_to_sell >= 1.0f) {
                shares_ -= shares_to_sell;
                cash_ += shares_to_sell * current_price;
                total_trades_++;
                trade_executed = true;
                
                // Track winning trades
                if (current_price > last_price_) {
                    winning_trades_++;
                }
            }
        }
        
        last_price_ = current_price;
        
        // Update performance metrics
        float new_value = getTotalValue();
        value_history_.push_back(new_value);
        
        if (value_history_.size() > 1) {
            float return_pct = (new_value - old_value) / old_value;
            return_history_.push_back(return_pct);
        }
        
        // Update peak and drawdown
        if (new_value > peak_value_) {
            peak_value_ = new_value;
        } else {
            float current_drawdown = (peak_value_ - new_value) / peak_value_;
            max_drawdown_ = std::max(max_drawdown_, current_drawdown);
        }
        
        return trade_executed;
    }
    
    float computeReward() const {
        if (value_history_.size() < 2) return 0.0f;
        
        // Multi-factor reward signal
        float recent_return = (value_history_.back() - value_history_[value_history_.size()-2]) 
                             / value_history_[value_history_.size()-2];
        
        // Sharpe ratio component (simplified)
        float sharpe_component = 0.0f;
        if (return_history_.size() >= 10) {
            float mean_return = 0.0f;
            float return_variance = 0.0f;
            
            int lookback = std::min(50, static_cast<int>(return_history_.size()));
            for (int i = return_history_.size() - lookback; i < return_history_.size(); ++i) {
                mean_return += return_history_[i];
            }
            mean_return /= lookback;
            
            for (int i = return_history_.size() - lookback; i < return_history_.size(); ++i) {
                float diff = return_history_[i] - mean_return;
                return_variance += diff * diff;
            }
            return_variance /= lookback;
            
            if (return_variance > 1e-8f) {
                sharpe_component = mean_return / std::sqrt(return_variance);
            }
        }
        
        // Combined reward: recent performance + risk-adjusted performance
        float reward = recent_return * 10.0f + sharpe_component * 0.1f;
        
        // Penalty for excessive drawdown
        if (max_drawdown_ > 0.2f) {
            reward -= max_drawdown_ * 2.0f;
        }
        
        return std::tanh(reward); // Normalize to [-1, 1]
    }
    
    float getTotalValue() const {
        return cash_ + shares_ * last_price_;
    }
    
    float getReturnPercent() const {
        return (getTotalValue() - initial_value_) / initial_value_ * 100.0f;
    }
    
    float getSharpeRatio() const {
        if (return_history_.size() < 10) return 0.0f;
        
        float mean_return = 0.0f;
        float variance = 0.0f;
        
        for (float ret : return_history_) {
            mean_return += ret;
        }
        mean_return /= return_history_.size();
        
        for (float ret : return_history_) {
            float diff = ret - mean_return;
            variance += diff * diff;
        }
        variance /= return_history_.size();
        
        return variance > 1e-8f ? mean_return / std::sqrt(variance) : 0.0f;
    }
    
    void printSummary() const {
        std::cout << "\n=== Portfolio Performance Summary ===" << std::endl;
        std::cout << "Total Value: $" << std::fixed << std::setprecision(2) << getTotalValue() << std::endl;
        std::cout << "Return: " << std::setprecision(2) << getReturnPercent() << "%" << std::endl;
        std::cout << "Cash: $" << cash_ << ", Shares: " << shares_ << std::endl;
        std::cout << "Total Trades: " << total_trades_ << std::endl;
        std::cout << "Win Rate: " << (total_trades_ > 0 ? 100.0f * winning_trades_ / total_trades_ : 0.0f) << "%" << std::endl;
        std::cout << "Max Drawdown: " << std::setprecision(2) << max_drawdown_ * 100.0f << "%" << std::endl;
        std::cout << "Sharpe Ratio: " << std::setprecision(3) << getSharpeRatio() << std::endl;
        std::cout << "=====================================" << std::endl;
    }
    
    // Getters
    float getCash() const { return cash_; }
    float getShares() const { return shares_; }
    float getLastPrice() const { return last_price_; }
    int getTotalTrades() const { return total_trades_; }
    float getMaxDrawdown() const { return max_drawdown_; }
};

// Enhanced Feature Engineering
class FeatureEngineer {
private:
    std::vector<float> price_history_;
    std::vector<float> volume_history_;
    static constexpr int HISTORY_SIZE = 100;
    
public:
    std::vector<float> engineerFeatures(float open, float high, float low, float close, float volume) {
        // Update history
        price_history_.push_back(close);
        volume_history_.push_back(volume);
        
        if (price_history_.size() > HISTORY_SIZE) {
            price_history_.erase(price_history_.begin());
            volume_history_.erase(volume_history_.begin());
        }
        
        std::vector<float> features(60, 0.0f);
        
        // Basic OHLCV (normalized)
        float price_mean = close; // Simplified normalization base
        features[0] = open / price_mean - 1.0f;
        features[1] = high / price_mean - 1.0f;
        features[2] = low / price_mean - 1.0f;
        features[3] = close / price_mean - 1.0f;
        features[4] = std::log(volume + 1.0f) / 20.0f; // Log-normalized volume
        
        if (price_history_.size() >= 2) {
            // Price momentum indicators
            features[5] = (close - price_history_[price_history_.size()-2]) / price_mean;
            
            // Short-term moving averages
            if (price_history_.size() >= 5) {
                float ma5 = 0.0f;
                for (int i = price_history_.size() - 5; i < price_history_.size(); ++i) {
                    ma5 += price_history_[i];
                }
                ma5 /= 5.0f;
                features[6] = (close - ma5) / ma5;
            }
            
            if (price_history_.size() >= 20) {
                float ma20 = 0.0f;
                for (int i = price_history_.size() - 20; i < price_history_.size(); ++i) {
                    ma20 += price_history_[i];
                }
                ma20 /= 20.0f;
                features[7] = (close - ma20) / ma20;
                
                // Volatility (20-period)
                float variance = 0.0f;
                for (int i = price_history_.size() - 20; i < price_history_.size(); ++i) {
                    float diff = price_history_[i] - ma20;
                    variance += diff * diff;
                }
                variance /= 19.0f;
                features[8] = std::sqrt(variance) / ma20; // Relative volatility
            }
            
            // RSI-like momentum indicator
            if (price_history_.size() >= 14) {
                float gains = 0.0f, losses = 0.0f;
                for (int i = price_history_.size() - 14; i < price_history_.size() - 1; ++i) {
                    float change = price_history_[i+1] - price_history_[i];
                    if (change > 0) gains += change;
                    else losses += -change;
                }
                
                if (losses > 0) {
                    float rs = gains / losses;
                    features[9] = rs / (1.0f + rs); // RSI normalized to [0,1]
                } else {
                    features[9] = 1.0f;
                }
            }
        }
        
        // Volume indicators
        if (volume_history_.size() >= 10) {
            float vol_ma = 0.0f;
            for (int i = volume_history_.size() - 10; i < volume_history_.size(); ++i) {
                vol_ma += volume_history_[i];
            }
            vol_ma /= 10.0f;
            features[10] = (volume - vol_ma) / (vol_ma + 1.0f); // Relative volume
        }
        
        // Additional technical indicators would go in features[11] through features[59]
        // For now, they remain as padding zeros
        
        return features;
    }
};

// File I/O and Data Processing
std::vector<std::string> getAvailableDataFiles(const std::string& directory) {
    std::vector<std::string> files;
    
    if (!std::filesystem::exists(directory)) {
        std::cerr << "[ERROR] Data directory '" << directory << "' does not exist." << std::endl;
        return files;
    }
    
    for (const auto& entry : std::filesystem::directory_iterator(directory)) {
        if (entry.is_regular_file() && entry.path().extension() == ".csv") {
            files.push_back(entry.path().string());
        }
    }
    
    std::cout << "[INFO] Found " << files.size() << " CSV files in " << directory << std::endl;
    return files;
}

struct MarketData {
    float open, high, low, close, volume;
    std::string datetime;
    bool valid;
    
    MarketData() : open(0), high(0), low(0), close(0), volume(0), valid(false) {}
};

std::vector<MarketData> loadMarketData(const std::string& filepath) {
    std::vector<MarketData> data;
    std::ifstream file(filepath);
    std::string line;
    
    if (!file.is_open()) {
        std::cerr << "[WARNING] Could not open: " << filepath << std::endl;
        return data;
    }
    
    // Skip header
    std::getline(file, line);
    
    while (std::getline(file, line)) {
        std::stringstream ss(line);
        std::string token;
        std::vector<std::string> values;
        
        while (std::getline(ss, token, ',')) {
            values.push_back(token);
        }
        
        if (values.size() >= 6) {
            MarketData md;
            try {
                md.datetime = values[0];
                md.open = std::stof(values[1]);
                md.high = std::stof(values[2]);
                md.low = std::stof(values[3]);
                md.close = std::stof(values[4]);
                md.volume = std::stof(values[5]);
                md.valid = true;
                data.push_back(md);
            } catch (const std::exception& e) {
                // Skip invalid rows
                continue;
            }
        }
    }
    
    return data;
}

// Decision making with confidence
struct TradingDecision {
    std::string action;
    float confidence;
    std::vector<float> raw_outputs;
    
    TradingDecision(const std::vector<float>& outputs) : raw_outputs(outputs) {
        if (outputs.size() >= 3) {
            auto max_it = std::max_element(outputs.begin(), outputs.end());
            int max_idx = std::distance(outputs.begin(), max_it);
            confidence = *max_it;
            
            if (max_idx == 0) action = "buy";
            else if (max_idx == 1) action = "sell";
            else action = "hold";
        } else {
            action = "hold";
            confidence = 0.0f;
        }
    }
};

// Main Trading Simulation
int main(int argc, char* argv[]) {
    try {
        // Configuration
        std::string data_dir = "highly_diverse_stock_data";
        int num_epochs = 3;
        bool detailed_logging = false;
        
        if (argc > 1) data_dir = argv[1];
        if (argc > 2) num_epochs = std::stoi(argv[2]);
        if (argc > 3) detailed_logging = (std::string(argv[3]) == "verbose");
        
        std::cout << "=== Advanced Neural Trading Simulation ===" << std::endl;
        std::cout << "Data Directory: " << data_dir << std::endl;
        std::cout << "Epochs: " << num_epochs << std::endl;
        std::cout << "Detailed Logging: " << (detailed_logging ? "ON" : "OFF") << std::endl;
        std::cout << "===========================================" << std::endl;

        int device_count = 0;
        cudaError_t cuda_status = cudaGetDeviceCount(&device_count);
        if (cuda_status != cudaSuccess || device_count == 0) {
            std::cerr << "[ERROR] No CUDA-capable device detected. Exiting." << std::endl;
            return 1;
        }
        
        // Load available data files
        auto data_files = getAvailableDataFiles(data_dir);
        if (data_files.empty()) {
            std::cerr << "[FATAL] No CSV files found in " << data_dir << std::endl;
            return 1;
        }
        

        // Initialize systems
        TradingPortfolio portfolio;
        FeatureEngineer feature_engineer;

<<<<<<< HEAD
        // Determine input feature size using a sample
        auto sample_data = loadMarketData(data_files.front());
        std::vector<float> sample_features;
        for (const auto& dp : sample_data) {
            if (dp.valid) {
                sample_features = feature_engineer.engineerFeatures(
                    dp.open, dp.high, dp.low, dp.close, dp.volume);
                break;
            }
        }
        if (sample_features.empty()) {
            sample_features = feature_engineer.engineerFeatures(0, 0, 0, 0, 0);
        }

        NetworkConfig net_cfg = NetworkPresets::trading_optimized();
        net_cfg.input_size = static_cast<int>(sample_features.size());
        net_cfg.finalizeConfig();
        setNetworkConfig(net_cfg);

=======
>>>>>>> 6f34ee76
        // Metrics logging
        std::ofstream metrics_file("network_metrics.csv");
        metrics_file << "epoch,portfolio_value,epoch_return,dopamine,neurons,synapses\n";
        float dopamine_level = 0.0f;
        
        // Initialize neural network on CUDA
        std::cout << "[INIT] Initializing CUDA neural network..." << std::endl;
        initializeNetwork();
        
        // Random number generation for file shuffling
        std::random_device rd;
        std::mt19937 rng(rd());
        
        long long total_decisions = 0;
        long long profitable_decisions = 0;
        auto simulation_start = std::chrono::high_resolution_clock::now();
        
        // Main training loop
        for (int epoch = 0; epoch < num_epochs; ++epoch) {
            std::cout << "\n=== Epoch " << (epoch + 1) << "/" << num_epochs << " ===" << std::endl;
            
            auto epoch_start = std::chrono::high_resolution_clock::now();
            float epoch_start_value = portfolio.getTotalValue();
            
            // Shuffle files for better generalization
            std::shuffle(data_files.begin(), data_files.end(), rng);
            
            for (const auto& file_path : data_files) {
                std::filesystem::path p(file_path);
                
                if (detailed_logging) {
                    std::cout << "[PROCESSING] " << p.filename().string() << std::endl;
                }
                
                auto market_data = loadMarketData(file_path);
                if (market_data.empty()) continue;
                
                for (const auto& data_point : market_data) {
                    if (!data_point.valid) continue;
                    
                    // Engineer features
                    auto features = feature_engineer.engineerFeatures(
                        data_point.open, data_point.high, data_point.low, 
                        data_point.close, data_point.volume
                    );
                    
                    // Compute reward signal
                    float reward = portfolio.computeReward();
                    dopamine_level = 0.99f * dopamine_level + reward;
                    
                    // Neural network forward pass
                    auto start_forward = std::chrono::high_resolution_clock::now();
                    auto raw_outputs = forwardCUDA(features, reward);
                    auto end_forward = std::chrono::high_resolution_clock::now();
                    
                    // Make trading decision
                    TradingDecision decision(raw_outputs);
                    
                    // Execute trade
                    float old_value = portfolio.getTotalValue();
                    bool trade_executed = portfolio.executeAction(
                        decision.action, data_point.close, decision.confidence
                    );
                    float new_value = portfolio.getTotalValue();
                    
                    // Update neural network
                    auto start_learning = std::chrono::high_resolution_clock::now();
                    updateSynapticWeightsCUDA(reward);
                    auto end_learning = std::chrono::high_resolution_clock::now();
                    
                    total_decisions++;
                    if (new_value > old_value) profitable_decisions++;
                    
                    // Detailed logging
                    if (detailed_logging && total_decisions % 1000 == 0) {
                        float forward_time = std::chrono::duration<float, std::milli>(
                            end_forward - start_forward).count();
                        float learning_time = std::chrono::duration<float, std::milli>(
                            end_learning - start_learning).count();
                        
                        std::cout << "Decision " << total_decisions 
                                  << ": " << decision.action 
                                  << " (conf: " << std::fixed << std::setprecision(2) << decision.confidence << ")"
                                  << ", Price: $" << data_point.close
                                  << ", Value: $" << new_value
                                  << ", Reward: " << reward
                                  << ", Times: " << forward_time << "ms/" << learning_time << "ms" << std::endl;
                    }
                }
            }
            
            auto epoch_end = std::chrono::high_resolution_clock::now();
            float epoch_duration = std::chrono::duration<float>(epoch_end - epoch_start).count();
            float epoch_return = (portfolio.getTotalValue() - epoch_start_value) / epoch_start_value * 100.0f;
            
            std::cout << "Epoch " << (epoch + 1) << " completed in " << std::setprecision(1)
                      << epoch_duration << "s" << std::endl;
            std::cout << "Epoch Return: " << std::setprecision(2) << epoch_return << "%" << std::endl;
            std::cout << "Portfolio Value: $" << std::setprecision(2) << portfolio.getTotalValue() << std::endl;

            // Log metrics for this epoch
            NetworkStats stats = getNetworkStats();
            metrics_file << epoch << ',' << portfolio.getTotalValue() << ',' << epoch_return << ','
                         << dopamine_level << ',' << (stats.update_count > 0 ? stats.update_count : 0)
                         << ',' << getNetworkConfig().totalSynapses << '\n';
        }
        
        auto simulation_end = std::chrono::high_resolution_clock::now();
        float total_duration = std::chrono::duration<float>(simulation_end - simulation_start).count();
        
        // Final results
        std::cout << "\n=== Simulation Complete ===" << std::endl;
        std::cout << "Total Duration: " << std::setprecision(1) << total_duration << " seconds" << std::endl;
        std::cout << "Total Decisions: " << total_decisions << std::endl;
        std::cout << "Profitable Decisions: " << profitable_decisions 
                  << " (" << (100.0f * profitable_decisions / total_decisions) << "%)" << std::endl;
        std::cout << "Decisions per Second: " << (total_decisions / total_duration) << std::endl;
        
        portfolio.printSummary();

        metrics_file.close();

        // Cleanup
        cleanupNetwork();
        
        return 0;
        
    } catch (const std::exception& e) {
        std::cerr << "[FATAL ERROR] " << e.what() << std::endl;
        cleanupNetwork();
        return 1;
    }
}<|MERGE_RESOLUTION|>--- conflicted
+++ resolved
@@ -408,28 +408,6 @@
         TradingPortfolio portfolio;
         FeatureEngineer feature_engineer;
 
-<<<<<<< HEAD
-        // Determine input feature size using a sample
-        auto sample_data = loadMarketData(data_files.front());
-        std::vector<float> sample_features;
-        for (const auto& dp : sample_data) {
-            if (dp.valid) {
-                sample_features = feature_engineer.engineerFeatures(
-                    dp.open, dp.high, dp.low, dp.close, dp.volume);
-                break;
-            }
-        }
-        if (sample_features.empty()) {
-            sample_features = feature_engineer.engineerFeatures(0, 0, 0, 0, 0);
-        }
-
-        NetworkConfig net_cfg = NetworkPresets::trading_optimized();
-        net_cfg.input_size = static_cast<int>(sample_features.size());
-        net_cfg.finalizeConfig();
-        setNetworkConfig(net_cfg);
-
-=======
->>>>>>> 6f34ee76
         // Metrics logging
         std::ofstream metrics_file("network_metrics.csv");
         metrics_file << "epoch,portfolio_value,epoch_return,dopamine,neurons,synapses\n";
