#include <iostream>
#include <fstream>
#include <vector>
#include <string>
#include <sstream>
#include <random>
#include <iomanip>
#include <filesystem>
#include <algorithm>
#include <iterator>
#include <numeric>
#include <chrono>
#include <cmath>

#include <cuda_runtime.h>
#include <NeuroGen/cuda/NetworkCUDA.cuh>

// Enhanced Portfolio Management System
class TradingPortfolio {
private:
    float cash_;
    float shares_;
    float last_price_;
    float initial_value_;
    std::vector<float> value_history_;
    std::vector<float> return_history_;
    int total_trades_;
    int winning_trades_;
    float max_drawdown_;
    float peak_value_;
    
public:
    TradingPortfolio(float initial_cash = 100000.0f) 
        : cash_(initial_cash), shares_(0.0f), last_price_(0.0f), 
          initial_value_(initial_cash), total_trades_(0), winning_trades_(0),
          max_drawdown_(0.0f), peak_value_(initial_cash) {
        value_history_.reserve(10000);
        return_history_.reserve(10000);
    }
    
    bool executeAction(const std::string& action, float current_price, float confidence = 1.0f) {
        if (current_price <= 0.0f) return false;
        
        float old_value = getTotalValue();
        bool trade_executed = false;
        
        if (action == "buy" && cash_ >= current_price && confidence > 0.6f) {
            // Position sizing based on confidence
            float position_size = std::min(cash_ / current_price, confidence * 10.0f);
            float shares_to_buy = std::floor(position_size);
            
            if (shares_to_buy >= 1.0f) {
                shares_ += shares_to_buy;
                cash_ -= shares_to_buy * current_price;
                total_trades_++;
                trade_executed = true;
            }
        } 
        else if (action == "sell" && shares_ >= 1.0f && confidence > 0.6f) {
            // Sell based on confidence (partial or full position)
            float shares_to_sell = std::min(shares_, confidence * shares_);
            shares_to_sell = std::floor(shares_to_sell);
            
            if (shares_to_sell >= 1.0f) {
                shares_ -= shares_to_sell;
                cash_ += shares_to_sell * current_price;
                total_trades_++;
                trade_executed = true;
                
                // Track winning trades
                if (current_price > last_price_) {
                    winning_trades_++;
                }
            }
        }
        
        last_price_ = current_price;
        
        // Update performance metrics
        float new_value = getTotalValue();
        value_history_.push_back(new_value);
        
        if (value_history_.size() > 1) {
            float return_pct = (new_value - old_value) / old_value;
            return_history_.push_back(return_pct);
        }
        
        // Update peak and drawdown
        if (new_value > peak_value_) {
            peak_value_ = new_value;
        } else {
            float current_drawdown = (peak_value_ - new_value) / peak_value_;
            max_drawdown_ = std::max(max_drawdown_, current_drawdown);
        }
        
        return trade_executed;
    }
    
    float computeReward() const {
        if (value_history_.size() < 2) return 0.0f;
        
        // Multi-factor reward signal
        float recent_return = (value_history_.back() - value_history_[value_history_.size()-2]) 
                             / value_history_[value_history_.size()-2];
        
        // Sharpe ratio component (simplified)
        float sharpe_component = 0.0f;
        if (return_history_.size() >= 10) {
            float mean_return = 0.0f;
            float return_variance = 0.0f;
            
            int lookback = std::min(50, static_cast<int>(return_history_.size()));
            for (int i = return_history_.size() - lookback; i < return_history_.size(); ++i) {
                mean_return += return_history_[i];
            }
            mean_return /= lookback;
            
            for (int i = return_history_.size() - lookback; i < return_history_.size(); ++i) {
                float diff = return_history_[i] - mean_return;
                return_variance += diff * diff;
            }
            return_variance /= lookback;
            
            if (return_variance > 1e-8f) {
                sharpe_component = mean_return / std::sqrt(return_variance);
            }
        }
        
        // Combined reward: recent performance + risk-adjusted performance
        float reward = recent_return * 10.0f + sharpe_component * 0.1f;
        
        // Penalty for excessive drawdown
        if (max_drawdown_ > 0.2f) {
            reward -= max_drawdown_ * 2.0f;
        }
        
        return std::tanh(reward); // Normalize to [-1, 1]
    }
    
    float getTotalValue() const {
        return cash_ + shares_ * last_price_;
    }
    
    float getReturnPercent() const {
        return (getTotalValue() - initial_value_) / initial_value_ * 100.0f;
    }
    
    float getSharpeRatio() const {
        if (return_history_.size() < 10) return 0.0f;
        
        float mean_return = 0.0f;
        float variance = 0.0f;
        
        for (float ret : return_history_) {
            mean_return += ret;
        }
        mean_return /= return_history_.size();
        
        for (float ret : return_history_) {
            float diff = ret - mean_return;
            variance += diff * diff;
        }
        variance /= return_history_.size();
        
        return variance > 1e-8f ? mean_return / std::sqrt(variance) : 0.0f;
    }
    
    void printSummary() const {
        std::cout << "\n=== Portfolio Performance Summary ===" << std::endl;
        std::cout << "Total Value: $" << std::fixed << std::setprecision(2) << getTotalValue() << std::endl;
        std::cout << "Return: " << std::setprecision(2) << getReturnPercent() << "%" << std::endl;
        std::cout << "Cash: $" << cash_ << ", Shares: " << shares_ << std::endl;
        std::cout << "Total Trades: " << total_trades_ << std::endl;
        std::cout << "Win Rate: " << (total_trades_ > 0 ? 100.0f * winning_trades_ / total_trades_ : 0.0f) << "%" << std::endl;
        std::cout << "Max Drawdown: " << std::setprecision(2) << max_drawdown_ * 100.0f << "%" << std::endl;
        std::cout << "Sharpe Ratio: " << std::setprecision(3) << getSharpeRatio() << std::endl;
        std::cout << "=====================================" << std::endl;
    }
    
    // Getters
    float getCash() const { return cash_; }
    float getShares() const { return shares_; }
    float getLastPrice() const { return last_price_; }
    int getTotalTrades() const { return total_trades_; }
    float getMaxDrawdown() const { return max_drawdown_; }
};

// Enhanced Feature Engineering
class FeatureEngineer {
private:
    std::vector<float> price_history_;
    std::vector<float> volume_history_;
    static constexpr int HISTORY_SIZE = 100;
    
public:
    std::vector<float> engineerFeatures(float open, float high, float low, float close, float volume) {
        // Update history
        price_history_.push_back(close);
        volume_history_.push_back(volume);
        
        if (price_history_.size() > HISTORY_SIZE) {
            price_history_.erase(price_history_.begin());
            volume_history_.erase(volume_history_.begin());
        }
        
        std::vector<float> features(60, 0.0f);
        
        // Basic OHLCV (normalized)
        float price_mean = close; // Simplified normalization base
        features[0] = open / price_mean - 1.0f;
        features[1] = high / price_mean - 1.0f;
        features[2] = low / price_mean - 1.0f;
        features[3] = close / price_mean - 1.0f;
        features[4] = std::log(volume + 1.0f) / 20.0f; // Log-normalized volume
        
        if (price_history_.size() >= 2) {
            // Price momentum indicators
            features[5] = (close - price_history_[price_history_.size()-2]) / price_mean;
            
            // Short-term moving averages
            if (price_history_.size() >= 5) {
                float ma5 = 0.0f;
                for (int i = price_history_.size() - 5; i < price_history_.size(); ++i) {
                    ma5 += price_history_[i];
                }
                ma5 /= 5.0f;
                features[6] = (close - ma5) / ma5;
            }
            
            if (price_history_.size() >= 20) {
                float ma20 = 0.0f;
                for (int i = price_history_.size() - 20; i < price_history_.size(); ++i) {
                    ma20 += price_history_[i];
                }
                ma20 /= 20.0f;
                features[7] = (close - ma20) / ma20;
                
                // Volatility (20-period)
                float variance = 0.0f;
                for (int i = price_history_.size() - 20; i < price_history_.size(); ++i) {
                    float diff = price_history_[i] - ma20;
                    variance += diff * diff;
                }
                variance /= 19.0f;
                features[8] = std::sqrt(variance) / ma20; // Relative volatility
            }
            
            // RSI-like momentum indicator
            if (price_history_.size() >= 14) {
                float gains = 0.0f, losses = 0.0f;
                for (int i = price_history_.size() - 14; i < price_history_.size() - 1; ++i) {
                    float change = price_history_[i+1] - price_history_[i];
                    if (change > 0) gains += change;
                    else losses += -change;
                }
                
                if (losses > 0) {
                    float rs = gains / losses;
                    features[9] = rs / (1.0f + rs); // RSI normalized to [0,1]
                } else {
                    features[9] = 1.0f;
                }
            }
        }
        
        // Volume indicators
        if (volume_history_.size() >= 10) {
            float vol_ma = 0.0f;
            for (int i = volume_history_.size() - 10; i < volume_history_.size(); ++i) {
                vol_ma += volume_history_[i];
            }
            vol_ma /= 10.0f;
            features[10] = (volume - vol_ma) / (vol_ma + 1.0f); // Relative volume
        }
        
        // Additional technical indicators would go in features[11] through features[59]
        // For now, they remain as padding zeros
        
        return features;
    }
};

// File I/O and Data Processing
std::vector<std::string> getAvailableDataFiles(const std::string& directory) {
    std::vector<std::string> files;
    
    if (!std::filesystem::exists(directory)) {
        std::cerr << "[ERROR] Data directory '" << directory << "' does not exist." << std::endl;
        return files;
    }
    
    for (const auto& entry : std::filesystem::directory_iterator(directory)) {
        if (entry.is_regular_file() && entry.path().extension() == ".csv") {
            files.push_back(entry.path().string());
        }
    }
    
    std::cout << "[INFO] Found " << files.size() << " CSV files in " << directory << std::endl;
    return files;
}

struct MarketData {
    float open, high, low, close, volume;
    std::string datetime;
    bool valid;
    
    MarketData() : open(0), high(0), low(0), close(0), volume(0), valid(false) {}
};

std::vector<MarketData> loadMarketData(const std::string& filepath) {
    std::vector<MarketData> data;
    std::ifstream file(filepath);
    std::string line;
    
    if (!file.is_open()) {
        std::cerr << "[WARNING] Could not open: " << filepath << std::endl;
        return data;
    }
    
    // Skip header
    std::getline(file, line);
    
    while (std::getline(file, line)) {
        std::stringstream ss(line);
        std::string token;
        std::vector<std::string> values;
        
        while (std::getline(ss, token, ',')) {
            values.push_back(token);
        }
        
        if (values.size() >= 6) {
            MarketData md;
            try {
                md.datetime = values[0];
                md.open = std::stof(values[1]);
                md.high = std::stof(values[2]);
                md.low = std::stof(values[3]);
                md.close = std::stof(values[4]);
                md.volume = std::stof(values[5]);
                md.valid = true;
                data.push_back(md);
            } catch (const std::exception& e) {
                // Skip invalid rows
                continue;
            }
        }
    }
    
    return data;
}

// Load every CSV file once before training to avoid repeated I/O overhead
std::vector<std::vector<MarketData>> preloadMarketData(
    const std::vector<std::string>& files) {
    std::vector<std::vector<MarketData>> all;
    all.reserve(files.size());
    for (const auto& f : files) {
        all.push_back(loadMarketData(f));
    }
    return all;
}

// Decision making with confidence
struct TradingDecision {
    std::string action;
    float confidence;
    std::vector<float> raw_outputs;
    
    TradingDecision(const std::vector<float>& outputs) : raw_outputs(outputs) {
        if (outputs.size() >= 3) {
            auto max_it = std::max_element(outputs.begin(), outputs.end());
            int max_idx = std::distance(outputs.begin(), max_it);
            confidence = *max_it;
            
            if (max_idx == 0) action = "buy";
            else if (max_idx == 1) action = "sell";
            else action = "hold";
        } else {
            action = "hold";
            confidence = 0.0f;
        }
    }
};

// Main Trading Simulation
int main(int argc, char* argv[]) {
    try {
        // Configuration
        std::string data_dir = "highly_diverse_stock_data";
        int num_epochs = 3;
        bool detailed_logging = false;
        
        if (argc > 1) data_dir = argv[1];
        if (argc > 2) num_epochs = std::stoi(argv[2]);
        if (argc > 3) detailed_logging = (std::string(argv[3]) == "verbose");
        
        std::cout << "=== Advanced Neural Trading Simulation ===" << std::endl;
        std::cout << "Data Directory: " << data_dir << std::endl;
        std::cout << "Epochs: " << num_epochs << std::endl;
        std::cout << "Detailed Logging: " << (detailed_logging ? "ON" : "OFF") << std::endl;
        std::cout << "===========================================" << std::endl;

        int device_count = 0;
        cudaError_t cuda_status = cudaGetDeviceCount(&device_count);
        if (cuda_status != cudaSuccess || device_count == 0) {
            std::cerr << "[ERROR] No CUDA-capable device detected. Exiting." << std::endl;
            return 1;
        }
        
        // Load available data files
        auto data_files = getAvailableDataFiles(data_dir);
        if (data_files.empty()) {
            std::cerr << "[FATAL] No CSV files found in " << data_dir << std::endl;
            return 1;
        }

        // Preload all market data once to avoid per-epoch disk I/O
        auto all_data = preloadMarketData(data_files);
        

        // Initialize systems
        TradingPortfolio portfolio;
        FeatureEngineer feature_engineer;

<<<<<<< HEAD
        // Determine input feature size using a sample
        auto sample_data = all_data.front();
        std::vector<float> sample_features;
        for (const auto& dp : sample_data) {
            if (dp.valid) {
                sample_features = feature_engineer.engineerFeatures(
                    dp.open, dp.high, dp.low, dp.close, dp.volume);
                break;
            }
        }
        if (sample_features.empty()) {
            sample_features = feature_engineer.engineerFeatures(0, 0, 0, 0, 0);
        }

        NetworkConfig net_cfg = NetworkPresets::trading_optimized();
        net_cfg.input_size = static_cast<int>(sample_features.size());
        net_cfg.finalizeConfig();
        setNetworkConfig(net_cfg);

=======
>>>>>>> 6f34ee76
        // Metrics logging
        std::ofstream metrics_file("network_metrics.csv");
        metrics_file << "epoch,portfolio_value,epoch_return,dopamine,neurons,synapses\n";
        float dopamine_level = 0.0f;
        
        // Initialize neural network on CUDA
        std::cout << "[INIT] Initializing CUDA neural network..." << std::endl;
        initializeNetwork();
        
        // Random number generation for file shuffling
        std::random_device rd;
        std::mt19937 rng(rd());
        std::vector<size_t> file_indices(data_files.size());
        std::iota(file_indices.begin(), file_indices.end(), 0);
        
        long long total_decisions = 0;
        long long profitable_decisions = 0;
        auto simulation_start = std::chrono::high_resolution_clock::now();
        
        // Main training loop
        for (int epoch = 0; epoch < num_epochs; ++epoch) {
            std::cout << "\n=== Epoch " << (epoch + 1) << "/" << num_epochs << " ===" << std::endl;
            
            auto epoch_start = std::chrono::high_resolution_clock::now();
            double epoch_start_value = portfolio.getTotalValue();
            
            // Shuffle files for better generalization
            std::shuffle(file_indices.begin(), file_indices.end(), rng);

            for (size_t idx : file_indices) {
                const auto& file_path = data_files[idx];
                const auto& market_data = all_data[idx];
                std::filesystem::path p(file_path);
                
                if (detailed_logging) {
                    std::cout << "[PROCESSING] " << p.filename().string() << std::endl;
                }
                
                if (market_data.empty()) continue;
                
                for (const auto& data_point : market_data) {
                    if (!data_point.valid) continue;
                    
                    // Engineer features
                    auto features = feature_engineer.engineerFeatures(
                        data_point.open, data_point.high, data_point.low, 
                        data_point.close, data_point.volume
                    );
                    
                    // Compute reward signal
                    float reward = portfolio.computeReward();
                    dopamine_level = 0.99f * dopamine_level + reward;
                    
                    // Neural network forward pass
                    auto start_forward = std::chrono::high_resolution_clock::now();
                    auto raw_outputs = forwardCUDA(features, reward);
                    auto end_forward = std::chrono::high_resolution_clock::now();
                    
                    // Make trading decision
                    TradingDecision decision(raw_outputs);
                    
                    // Execute trade
                    float old_value = portfolio.getTotalValue();
                    bool trade_executed = portfolio.executeAction(
                        decision.action, data_point.close, decision.confidence
                    );
                    float new_value = portfolio.getTotalValue();
                    
                    // Update neural network
                    auto start_learning = std::chrono::high_resolution_clock::now();
                    updateSynapticWeightsCUDA(reward);
                    auto end_learning = std::chrono::high_resolution_clock::now();
                    
                    total_decisions++;
                    if (new_value > old_value) profitable_decisions++;
                    
                    // Detailed logging
                    if (detailed_logging && total_decisions % 1000 == 0) {
                        float forward_time = std::chrono::duration<float, std::milli>(
                            end_forward - start_forward).count();
                        float learning_time = std::chrono::duration<float, std::milli>(
                            end_learning - start_learning).count();
                        
                        std::cout << "Decision " << total_decisions 
                                  << ": " << decision.action 
                                  << " (conf: " << std::fixed << std::setprecision(2) << decision.confidence << ")"
                                  << ", Price: $" << data_point.close
                                  << ", Value: $" << new_value
                                  << ", Reward: " << reward
                                  << ", Times: " << forward_time << "ms/" << learning_time << "ms" << std::endl;
                    }
                }
            }
            
            auto epoch_end = std::chrono::high_resolution_clock::now();
            double epoch_duration = std::chrono::duration<double>(epoch_end - epoch_start).count();
            double epoch_return = (portfolio.getTotalValue() - epoch_start_value) / epoch_start_value * 100.0;
            
<<<<<<< HEAD
            std::cout << "Epoch " << (epoch + 1) << " completed in "
                      << std::fixed << std::setprecision(1) << epoch_duration << "s" << std::endl;
            std::cout << "Epoch Return: " << std::fixed << std::setprecision(2) << epoch_return << "%" << std::endl;
            std::cout << "Portfolio Value: $" << std::fixed << std::setprecision(2) << portfolio.getTotalValue() << std::endl;
=======
            std::cout << "Epoch " << (epoch + 1) << " completed in " << std::setprecision(1)
                      << epoch_duration << "s" << std::endl;
            std::cout << "Epoch Return: " << std::setprecision(2) << epoch_return << "%" << std::endl;
            std::cout << "Portfolio Value: $" << std::setprecision(2) << portfolio.getTotalValue() << std::endl;
>>>>>>> 6f34ee76

            // Log metrics for this epoch
            NetworkStats stats = getNetworkStats();
            metrics_file << epoch << ',' << portfolio.getTotalValue() << ',' << epoch_return << ','
                         << dopamine_level << ',' << (stats.update_count > 0 ? stats.update_count : 0)
                         << ',' << getNetworkConfig().totalSynapses << '\n';
<<<<<<< HEAD
            metrics_file.flush();
=======
>>>>>>> 6f34ee76
        }
        
        auto simulation_end = std::chrono::high_resolution_clock::now();
        double total_duration = std::chrono::duration<double>(simulation_end - simulation_start).count();
        
        // Final results
        std::cout << "\n=== Simulation Complete ===" << std::endl;
        std::cout << "Total Duration: " << std::fixed << std::setprecision(1) << total_duration << " seconds" << std::endl;
        std::cout << "Total Decisions: " << total_decisions << std::endl;
        std::cout << "Profitable Decisions: " << profitable_decisions
                  << " (" << std::fixed << std::setprecision(2)
                  << (100.0 * profitable_decisions / total_decisions) << "%)" << std::endl;
        std::cout << "Decisions per Second: " << std::fixed << std::setprecision(2)
                  << (total_decisions / total_duration) << std::endl;
        
        portfolio.printSummary();

        metrics_file.close();

        // Cleanup
        cleanupNetwork();
        
        return 0;
        
    } catch (const std::exception& e) {
        std::cerr << "[FATAL ERROR] " << e.what() << std::endl;
        cleanupNetwork();
        return 1;
    }
}<|MERGE_RESOLUTION|>--- conflicted
+++ resolved
@@ -422,35 +422,9 @@
         // Initialize systems
         TradingPortfolio portfolio;
         FeatureEngineer feature_engineer;
-
-<<<<<<< HEAD
-        // Determine input feature size using a sample
-        auto sample_data = all_data.front();
-        std::vector<float> sample_features;
-        for (const auto& dp : sample_data) {
-            if (dp.valid) {
-                sample_features = feature_engineer.engineerFeatures(
-                    dp.open, dp.high, dp.low, dp.close, dp.volume);
-                break;
-            }
-        }
-        if (sample_features.empty()) {
-            sample_features = feature_engineer.engineerFeatures(0, 0, 0, 0, 0);
-        }
-
-        NetworkConfig net_cfg = NetworkPresets::trading_optimized();
-        net_cfg.input_size = static_cast<int>(sample_features.size());
-        net_cfg.finalizeConfig();
-        setNetworkConfig(net_cfg);
-
-=======
->>>>>>> 6f34ee76
-        // Metrics logging
-        std::ofstream metrics_file("network_metrics.csv");
-        metrics_file << "epoch,portfolio_value,epoch_return,dopamine,neurons,synapses\n";
-        float dopamine_level = 0.0f;
-        
-        // Initialize neural network on CUDA
+        
+        // Initialize neural network (CPU or CUDA based on compilation)
+#if USE_CUDA
         std::cout << "[INIT] Initializing CUDA neural network..." << std::endl;
         initializeNetwork();
         
@@ -543,27 +517,10 @@
             double epoch_duration = std::chrono::duration<double>(epoch_end - epoch_start).count();
             double epoch_return = (portfolio.getTotalValue() - epoch_start_value) / epoch_start_value * 100.0;
             
-<<<<<<< HEAD
-            std::cout << "Epoch " << (epoch + 1) << " completed in "
-                      << std::fixed << std::setprecision(1) << epoch_duration << "s" << std::endl;
-            std::cout << "Epoch Return: " << std::fixed << std::setprecision(2) << epoch_return << "%" << std::endl;
-            std::cout << "Portfolio Value: $" << std::fixed << std::setprecision(2) << portfolio.getTotalValue() << std::endl;
-=======
-            std::cout << "Epoch " << (epoch + 1) << " completed in " << std::setprecision(1)
+            std::cout << "Epoch " << (epoch + 1) << " completed in " << std::setprecision(1) 
                       << epoch_duration << "s" << std::endl;
             std::cout << "Epoch Return: " << std::setprecision(2) << epoch_return << "%" << std::endl;
             std::cout << "Portfolio Value: $" << std::setprecision(2) << portfolio.getTotalValue() << std::endl;
->>>>>>> 6f34ee76
-
-            // Log metrics for this epoch
-            NetworkStats stats = getNetworkStats();
-            metrics_file << epoch << ',' << portfolio.getTotalValue() << ',' << epoch_return << ','
-                         << dopamine_level << ',' << (stats.update_count > 0 ? stats.update_count : 0)
-                         << ',' << getNetworkConfig().totalSynapses << '\n';
-<<<<<<< HEAD
-            metrics_file.flush();
-=======
->>>>>>> 6f34ee76
         }
         
         auto simulation_end = std::chrono::high_resolution_clock::now();
